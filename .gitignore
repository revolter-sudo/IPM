--- conflicted
+++ resolved
@@ -6,10 +6,7 @@
 .env
 venv/
 env/
-<<<<<<< HEAD
-=======
 env
->>>>>>> 84e22aaa
 *.env
 
 # Alembic migrations
