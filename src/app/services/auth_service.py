--- conflicted
+++ resolved
@@ -31,11 +31,8 @@
     AuthServiceResponse,
     ForgotPasswordRequest,
     UserLogout,
-<<<<<<< HEAD
-    UserEdit
-=======
+    UserEdit,
     OutsideUserLogin
->>>>>>> 84e22aaa
 )
 from src.app.notification.notification_service import (
     subscribe_news,
@@ -747,7 +744,6 @@
             status_code=500,
             message=f"An error occurred: {str(e)}"
         ).model_dump()
-<<<<<<< HEAD
 
 
 @auth_router.put(
@@ -928,8 +924,7 @@
         return AuthServiceResponse(
             data=None,
             status_code=500,
-            message=f"Error fetching persons: {str(e)}"
-=======
+            message=f"Error fetching persons: {str(e)}")
     
 
 @auth_router.post(
@@ -1014,5 +1009,4 @@
             data=None,
             status_code=500,
             message=f"Error fetching outside users: {str(e)}"
->>>>>>> 84e22aaa
         ).model_dump()