--- conflicted
+++ resolved
@@ -66,10 +66,7 @@
 
 payment_router = APIRouter(prefix="/payments", tags=["Payments"])
 
-<<<<<<< HEAD
-=======
-
->>>>>>> 44a90461
+
 def notify_create_payment(amount: int, user: User, db: Session):
     try:
         roles_to_notify = [
@@ -85,8 +82,6 @@
         if user.role in roles_to_notify:
             # Then in a second line, exclude the current user
             people_to_notify = people_to_notify.filter(User.uuid != user.uuid)
-<<<<<<< HEAD
-=======
 
         people = people_to_notify.all()
         notification = NotificationMessage(
@@ -109,10 +104,6 @@
             message=f"Error in notify_create_payment: {str(e)}",
             status_code=500
         ).model_dump()
-
-
->>>>>>> 44a90461
-
 
 
 @payment_router.post("", tags=["Payments"], status_code=201)
@@ -226,12 +217,8 @@
             db=db
         )
         if not notification:
-<<<<<<< HEAD
-            logging.error("Something went wrong while sending create payment notification")
-=======
             logging.error(
                 "Something went wrong while sending create payment notification")
->>>>>>> 44a90461
         return PaymentServiceResponse(
             data={"payment_uuid": current_payment_uuid},
             message="Payment created successfully.",
@@ -899,11 +886,7 @@
                   Payment.status.notin_(
                       ["transferred", "declined"])  # exclude first!
             )
-<<<<<<< HEAD
             .order_by(Payment.created_at.desc())
-=======
-
->>>>>>> 44a90461
         )
 
         # Apply role-based restrictions
@@ -913,13 +896,8 @@
         if current_user.role == UserRole.ACCOUNTANT.value:
             base = base.filter(Payment.amount <= 10_000)
 
-<<<<<<< HEAD
-        # Apply limit after all filters
-        base = base.limit(5)
-=======
         # Apply ordering and limit AFTER all filters
         base = base.order_by(Payment.created_at.desc()).limit(5)
->>>>>>> 44a90461
 
         uuids, total = paginate(base)
 
