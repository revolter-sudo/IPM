from pydantic_settings import BaseSettings
from sqlalchemy import create_engine
from sqlalchemy.ext.declarative import declarative_base
from sqlalchemy.orm import sessionmaker
from src.app.schemas.constants import HOST_URL


# Configuration
class Settings(BaseSettings):
    DB_USERNAME: str
    DB_PASSWORD: str
    DB_HOST: str = HOST_URL
    DB_PORT: int = 5432
    DB_NAME: str
    UPLOADS_DIR: str
    SERVICE_FILE: str
<<<<<<< HEAD
    REDIS_HOST: str
    REDIS_PORT: str
=======
    TWILIO_ACCOUNT_SID: str
    TWILIO_AUTH_TOKEN: str
    TWILIO_VERIFY_SERVICE_SID: str
>>>>>>> 44a90461

    @property
    def DATABASE_URL(self) -> str:
        return (
            f"postgresql+psycopg2://{self.DB_USERNAME}:{self.DB_PASSWORD}"
            f"@{self.DB_HOST}:{self.DB_PORT}/{self.DB_NAME}"
        )

    class Config:
        env_file = ".env"


settings = Settings()

# SQLAlchemy setup with optimized connection pooling
engine = create_engine(
    settings.DATABASE_URL,
    pool_size=20,  # Adjust based on server capacity
    max_overflow=10,
    pool_timeout=30,
    pool_recycle=1800,  # Recycle connections after 30 minutes
    pool_pre_ping=True  # Verify connections before using them
)
SessionLocal = sessionmaker(autocommit=False, autoflush=False, bind=engine)
Base = declarative_base()


# DB Dependency
def get_db():
    db = SessionLocal()
    try:
        yield db
    finally:
        db.close()<|MERGE_RESOLUTION|>--- conflicted
+++ resolved
@@ -14,14 +14,11 @@
     DB_NAME: str
     UPLOADS_DIR: str
     SERVICE_FILE: str
-<<<<<<< HEAD
     REDIS_HOST: str
     REDIS_PORT: str
-=======
     TWILIO_ACCOUNT_SID: str
     TWILIO_AUTH_TOKEN: str
     TWILIO_VERIFY_SERVICE_SID: str
->>>>>>> 44a90461
 
     @property
     def DATABASE_URL(self) -> str:
