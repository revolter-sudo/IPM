--- conflicted
+++ resolved
@@ -582,7 +582,6 @@
     def __repr__(self):
         return f"<Priority(id={self.id}, uuid={self.uuid}, priority={self.priority})>"
 
-<<<<<<< HEAD
 from sqlalchemy import UniqueConstraint
 
 class ProjectUserMap(Base):
@@ -768,7 +767,7 @@
     project = relationship("Project")
     user = relationship("User")
     item = relationship("Item")
-=======
+
 
 class UserData(Base):
     __tablename__ = "user_data"
@@ -779,5 +778,4 @@
     email = Column(String(20), nullable=False)
     phone_number = Column(String(20), nullable=False)
     password = Column(String(20), nullable=False)
-    created_at = Column(TIMESTAMP, server_default=func.now(), nullable=False)
->>>>>>> 84e22aaa
+    created_at = Column(TIMESTAMP, server_default=func.now(), nullable=False)